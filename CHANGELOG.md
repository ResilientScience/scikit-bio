# scikit-bio changelog

## Version 0.1.3-dev (changes since 0.1.3 release go here)

### Backward-incompatible changes

* Function ``skbio.core.alignment.align_striped_smith_waterman`` renamed to ``local_pairwise_align_ssw`` and now returns an ``Alignment`` object instead of an ``AlignmentStructure``
* The following keyword-arguments for ``StripedSmithWaterman`` and ``local_pairwise_align_ssw`` have been renamed:
    * ``gap_open`` -> ``gap_open_penalty``
    * ``gap_extend`` -> ``gap_extend_penalty``
    * ``match`` -> ``match_score``
    * ``mismatch`` -> ``mismatch_score``

### Miscellaneous

* Added powertrip.py script to perform basic sanity-checking of the repo based on recurring issues that weren't being caught until release time; added to Travis build.
* Added RELEASE.md with release instructions.
<<<<<<< HEAD
* The following classes are no longer ``namedtuple`` subclasses (see [#359](https://github.com/biocore/scikit-bio/issues/359) for the rationale):
    * ``skbio.math.stats.ordination.OrdinationResults``
    * ``skbio.math.gradient.GroupResults``
    * ``skbio.math.gradient.CategoryResults``
    * ``skbio.math.gradient.GradientANOVAResults``
=======
* Added intersphinx mappings to docs so that "See Also" references to numpy, scipy, matplotlib, and pandas are hyperlinks.
>>>>>>> c97766dd

## Version 0.1.3 (2014-06-12)

This is a pre-alpha release. At this stage, major backwards-incompatible API changes can and will happen.

### Features

* Added ``enforce_qual_range`` parameter to ``parse_fastq`` (on by default, maintaining backward compatibility). This allows disabling of the quality score range-checking.
* Added ``skbio.core.tree.nj``, which applies neighbor-joining for phylogenetic reconstruction.
* Added ``bioenv``, ``mantel``, and ``pwmantel`` distance-based statistics to ``skbio.math.stats.distance`` subpackage.
* Added ``skbio.math.stats.misc`` module for miscellaneous stats utility functions.
* IDs are now optional when constructing a ``DissimilarityMatrix`` or ``DistanceMatrix`` (monotonically-increasing integers cast as strings are automatically used).
* Added ``DistanceMatrix.permute`` method for randomly permuting rows and columns of a distance matrix.
* Added the following methods to ``DissimilarityMatrix``: ``filter``, ``index``, and ``__contains__`` for ID-based filtering, index lookup, and membership testing, respectively.
* Added ``ignore_comment`` parameter to ``parse_fasta`` (off by default, maintaining backward compatibility). This handles stripping the comment field from the header line (i.e., all characters beginning with the first space) before returning the label.
* Added imports of ``BiologicalSequence``, ``NucleotideSequence``, ``DNA``, ``DNASequence``, ``RNA``, ``RNASequence``, ``Protein``, ``ProteinSequence``, ``DistanceMatrix``, ``align_striped_smith_waterman``, `` SequenceCollection``, ``Alignment``, ``TreeNode``, ``nj``, ``parse_fasta``, ``parse_fastq``, ``parse_qual``, ``FastaIterator``, ``FastqIterator``, ``SequenceIterator`` in ``skbio/__init__.py`` for convenient importing. For example, it's now possible to ``from skbio import Alignment``, rather than ``from skbio.core.alignment import Alignment``.

### Bug fixes

* Fixed a couple of unit tests that could fail stochastically.
* Added missing ``__init__.py`` files to a couple of test directories so that these tests won't be skipped.
* ``parse_fastq`` now raises an error on dangling records.
* Fixed several warnings that were raised while running the test suite with Python 3.4.

### Backward-incompatible changes

* Functionality imported from ``skbio.core.ssw`` must now be imported from ``skbio.core.alignment`` instead.

### Miscellaneous

* Code is now flake8-compliant; added flake8 checking to Travis build.
* Various additions and improvements to documentation (API, installation instructions, developer instructions, etc.).
* ``__future__`` imports are now standardized across the codebase.
* New website front page and styling changes throughout. Moved docs site to its own versioned subdirectories.
* Reorganized alignment data structures and algorithms (e.g., SSW code, ``Alignment`` class, etc.) into an ``skbio.core.alignment`` subpackage.

## Version 0.1.1 (2014-05-16)

Fixes to setup.py. This is a pre-alpha release. At this stage, major backwards-incompatible API changes can and will happen.

## Version 0.1.0 (2014-05-15)

Initial pre-alpha release. At this stage, major backwards-incompatible API changes can and will happen.<|MERGE_RESOLUTION|>--- conflicted
+++ resolved
@@ -15,15 +15,12 @@
 
 * Added powertrip.py script to perform basic sanity-checking of the repo based on recurring issues that weren't being caught until release time; added to Travis build.
 * Added RELEASE.md with release instructions.
-<<<<<<< HEAD
+* Added intersphinx mappings to docs so that "See Also" references to numpy, scipy, matplotlib, and pandas are hyperlinks.
 * The following classes are no longer ``namedtuple`` subclasses (see [#359](https://github.com/biocore/scikit-bio/issues/359) for the rationale):
     * ``skbio.math.stats.ordination.OrdinationResults``
     * ``skbio.math.gradient.GroupResults``
     * ``skbio.math.gradient.CategoryResults``
     * ``skbio.math.gradient.GradientANOVAResults``
-=======
-* Added intersphinx mappings to docs so that "See Also" references to numpy, scipy, matplotlib, and pandas are hyperlinks.
->>>>>>> c97766dd
 
 ## Version 0.1.3 (2014-06-12)
 
